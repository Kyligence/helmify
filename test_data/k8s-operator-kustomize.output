apiVersion: v1
kind: Namespace
metadata:
  labels:
    control-plane: controller-manager
  name: my-operator-system
---
apiVersion: apiextensions.k8s.io/v1
kind: CustomResourceDefinition
metadata:
  annotations:
<<<<<<< HEAD
    cert-manager.io/inject-ca-from: my-operator-system/operator-serving-cert
    controller-gen.kubebuilder.io/version: v0.7.0
=======
    cert-manager.io/inject-ca-from: my-operator-system/my-operator-serving-cert
    example-annotation: xyz
>>>>>>> 13d7c886
  creationTimestamp: null
  name: cephvolumes.test.example.com
  labels:
    example-label: my-app 
spec:
  group: test.example.com
  names:
    kind: CephVolume
    listKind: CephVolumeList
    plural: cephvolumes
    singular: cephvolume
  scope: Namespaced
  versions:
  - additionalPrinterColumns:
    - description: Ceph RBD pool name
      jsonPath: .spec.pool
      name: Pool
      type: string
    - description: Storage type
      jsonPath: .status.type
      name: Type
      type: string
    - description: Volume size
      jsonPath: .spec.size
      name: Size
      type: string
    - description: Max number of volume I/O operations per second
      jsonPath: .status.limits.iops
      name: IOPS
      type: string
    - description: true if volume contains latest type,size spec from Ceph
      jsonPath: .status.conditions[?(@.type=="Provided")].status
      name: Provided
      type: string
    - description: true if volume IOPS limits calculated. False indicates error -
        check reason for details
      jsonPath: .status.conditions[?(@.type=="Calculated")].status
      name: Calculated
      type: string
    - description: true if volume IOPS limits applied to volume. False indicates error
        - check reason for details
      jsonPath: .status.conditions[?(@.type=="Limited")].status
      name: Limited
      type: string
    - description: latest resource generation
      jsonPath: .metadata.generation
      name: gen
      type: string
    - description: latest observed generation of Limited condition
      jsonPath: .status.conditions[?(@.type=="Limited")].observedGeneration
      name: Lim-gen
      type: string
    name: v1alpha1
    schema:
      openAPIV3Schema:
        description: CephVolume represents Ceph RBD volume
        properties:
          apiVersion:
            description: 'APIVersion defines the versioned schema of this representation
              of an object. Servers should convert recognized schemas to the latest
              internal value, and may reject unrecognized values. More info: https://git.k8s.io/community/contributors/devel/sig-architecture/api-conventions.md#resources'
            type: string
          kind:
            description: 'Kind is a string value representing the REST resource this
              object represents. Servers may infer this from the endpoint the client
              submits requests to. Cannot be updated. In CamelCase. More info: https://git.k8s.io/community/contributors/devel/sig-architecture/api-conventions.md#types-kinds'
            type: string
          metadata:
            type: object
          spec:
            description: CephVolumeSpec defines the desired state of CephVolume
            properties:
              pool:
                description: Pool - volume pool name
                type: string
              size:
                anyOf:
                - type: integer
                - type: string
                description: Size - volume size
                pattern: ^(\+|-)?(([0-9]+(\.[0-9]*)?)|(\.[0-9]+))(([KMGTPE]i)|[numkMGTPE]|([eE](\+|-)?(([0-9]+(\.[0-9]*)?)|(\.[0-9]+))))?$
                x-kubernetes-int-or-string: true
            type: object
          status:
            description: CephVolumeStatus defines the observed state of CephVolume
            properties:
              conditions:
                description: 'Conditions represent the latest available observations
                  of an object''s state Known .status.conditions.type are: "Provided".
                  "Calculated", "Limited"'
                items:
                  description: "Condition contains details for one aspect of the current
                    state of this API Resource. --- This struct is intended for direct
                    use as an array at the field path .status.conditions.  For example,
                    type FooStatus struct{     // Represents the observations of a
                    foo's current state.     // Known .status.conditions.type are:
                    \"Available\", \"Progressing\", and \"Degraded\"     // +patchMergeKey=type
                    \    // +patchStrategy=merge     // +listType=map     // +listMapKey=type
                    \    Conditions []metav1.Condition `json:\"conditions,omitempty\"
                    patchStrategy:\"merge\" patchMergeKey:\"type\" protobuf:\"bytes,1,rep,name=conditions\"`
                    \n     // other fields }"
                  properties:
                    lastTransitionTime:
                      description: lastTransitionTime is the last time the condition
                        transitioned from one status to another. This should be when
                        the underlying condition changed.  If that is not known, then
                        using the time when the API field changed is acceptable.
                      format: date-time
                      type: string
                    message:
                      description: message is a human readable message indicating
                        details about the transition. This may be an empty string.
                      maxLength: 32768
                      type: string
                    observedGeneration:
                      description: observedGeneration represents the .metadata.generation
                        that the condition was set based upon. For instance, if .metadata.generation
                        is currently 12, but the .status.conditions[x].observedGeneration
                        is 9, the condition is out of date with respect to the current
                        state of the instance.
                      format: int64
                      minimum: 0
                      type: integer
                    reason:
                      description: reason contains a programmatic identifier indicating
                        the reason for the condition's last transition. Producers
                        of specific condition types may define expected values and
                        meanings for this field, and whether the values are considered
                        a guaranteed API. The value should be a CamelCase string.
                        This field may not be empty.
                      maxLength: 1024
                      minLength: 1
                      pattern: ^[A-Za-z]([A-Za-z0-9_,:]*[A-Za-z0-9_])?$
                      type: string
                    status:
                      description: status of the condition, one of True, False, Unknown.
                      enum:
                      - "True"
                      - "False"
                      - Unknown
                      type: string
                    type:
                      description: type of condition in CamelCase or in foo.example.com/CamelCase.
                        --- Many .condition.type values are consistent across resources
                        like Available, but because arbitrary conditions can be useful
                        (see .node.status.conditions), the ability to deconflict is
                        important. The regex it matches is (dns1123SubdomainFmt/)?(qualifiedNameFmt)
                      maxLength: 316
                      pattern: ^([a-z0-9]([-a-z0-9]*[a-z0-9])?(\.[a-z0-9]([-a-z0-9]*[a-z0-9])?)*/)?(([A-Za-z0-9][-A-Za-z0-9_.]*)?[A-Za-z0-9])$
                      type: string
                  required:
                  - lastTransitionTime
                  - message
                  - reason
                  - status
                  - type
                  type: object
                type: array
              limits:
                description: Limits represent calculated IOPS limits
                properties:
                  iops:
                    description: IOPS - desired limit of IO operations per second.
                      See Ceph rbd_qos_iops_limit property.
                    format: int64
                    minimum: 0
                    type: integer
                  iopsBurst:
                    description: IOPSBurst - desired burst limit of IO operations.
                      See Ceph rbd_qos_iops_burst property.
                    format: int64
                    minimum: 0
                    type: integer
                  readIOPS:
                    description: ReadIOPS - desired limit of read operations per second.
                      See Ceph rbd_qos_read_iops_limit property.
                    format: int64
                    minimum: 0
                    type: integer
                  readIOPSBurst:
                    description: ReadIOPSBurst - desired burst limit of read operations.
                      See Ceph rbd_qos_read_iops_burst property.
                    format: int64
                    minimum: 0
                    type: integer
                  writeIOPS:
                    description: WriteIOPS - desired limit of write operations per
                      second. See Ceph rbd_qos_write_iops_limit property
                    format: int64
                    minimum: 0
                    type: integer
                  writeIOPSBurst:
                    description: WriteIOPSBurst - desired burst limit of write operations.
                      See Ceph rbd_qos_write_iops_burst property.
                    format: int64
                    minimum: 0
                    type: integer
                type: object
              type:
                description: Type - volume storage type. See StorageType CRD.
                type: string
            required:
            - conditions
            type: object
        type: object
    served: true
    storage: true
    subresources:
      status: {}
status:
  acceptedNames:
    kind: ""
    plural: ""
  conditions: []
  storedVersions: []
---
apiVersion: apiextensions.k8s.io/v1
kind: CustomResourceDefinition
metadata:
  annotations:
<<<<<<< HEAD
    cert-manager.io/inject-ca-from: my-operator-system/operator-serving-cert
    controller-gen.kubebuilder.io/version: v0.7.0
=======
    cert-manager.io/inject-ca-from: my-operator-system/my-operator-serving-cert
>>>>>>> 13d7c886
  creationTimestamp: null
  name: manifestcephvolumes.test.example.com
spec:
  conversion:
    strategy: Webhook
    webhook:
      clientConfig:
        service:
          name: my-operator-webhook-service
          namespace: my-operator-system
          path: /convert
      conversionReviewVersions:
      - v1
  group: test.example.com
  names:
    kind: ManifestCephVolume
    listKind: ManifestCephVolumeList
    plural: manifestcephvolumes
    singular: manifestcephvolume
  scope: Namespaced
  versions:
  - additionalPrinterColumns:
    - description: Ceph RBD pool name
      jsonPath: .spec.poolName
      name: PoolName
      type: string
    - description: Sync interval in seconds
      jsonPath: .spec.interval
      name: Interval
      type: string
    - description: Last update time
      jsonPath: .status.lastUpdate
      name: LastUpdate
      type: string
    name: v1alpha1
    schema:
      openAPIV3Schema:
        description: ManifestCephVolume monitors given ceph pool and manifests containing
          volumes as CephVolume CR
        properties:
          apiVersion:
            description: 'APIVersion defines the versioned schema of this representation
              of an object. Servers should convert recognized schemas to the latest
              internal value, and may reject unrecognized values. More info: https://git.k8s.io/community/contributors/devel/sig-architecture/api-conventions.md#resources'
            type: string
          kind:
            description: 'Kind is a string value representing the REST resource this
              object represents. Servers may infer this from the endpoint the client
              submits requests to. Cannot be updated. In CamelCase. More info: https://git.k8s.io/community/contributors/devel/sig-architecture/api-conventions.md#types-kinds'
            type: string
          metadata:
            type: object
          spec:
            description: ManifestCephVolumeSpec defines the desired state of ManifestCephVolume
            properties:
              interval:
                description: Interval - Ceph pool polling interval
                format: int32
                minimum: 60
                type: integer
              poolName:
                description: PoolName name of Ceph RBD pool to get volumes
                type: string
            required:
            - interval
            type: object
          status:
            description: ManifestCephVolumeStatus defines the observed state of ManifestCephVolume
            properties:
              lastUpdate:
                description: LastUpdate - time of last successful volumes update
                format: date-time
                type: string
            type: object
        type: object
    served: true
    storage: true
    subresources:
      status: {}
status:
  acceptedNames:
    kind: ""
    plural: ""
  conditions: []
  storedVersions: []
---
apiVersion: v1
kind: ServiceAccount
metadata:
  name: my-operator-controller-manager
  namespace: my-operator-system
---
apiVersion: rbac.authorization.k8s.io/v1
kind: Role
metadata:
  name: my-operator-leader-election-role
  namespace: my-operator-system
rules:
- apiGroups:
  - ""
  resources:
  - configmaps
  verbs:
  - get
  - list
  - watch
  - create
  - update
  - patch
  - delete
- apiGroups:
  - coordination.k8s.io
  resources:
  - leases
  verbs:
  - get
  - list
  - watch
  - create
  - update
  - patch
  - delete
- apiGroups:
  - ""
  resources:
  - events
  verbs:
  - create
  - patch
---
apiVersion: rbac.authorization.k8s.io/v1
kind: ClusterRole
metadata:
  creationTimestamp: null
  name: my-operator-manager-role
rules:
- apiGroups:
  - ""
  resources:
  - pods
  verbs:
  - get
  - list
- apiGroups:
  - ""
  resources:
  - pods/exec
  verbs:
  - create
  - get
- apiGroups:
  - test.example.com
  resources:
  - cephvolumes
  verbs:
  - create
  - delete
  - get
  - list
  - patch
  - update
  - watch
- apiGroups:
  - test.example.com
  resources:
  - cephvolumes/finalizers
  verbs:
  - update
- apiGroups:
  - test.example.com
  resources:
  - cephvolumes/status
  verbs:
  - get
  - patch
  - update
- apiGroups:
  - test.example.com
  resources:
  - manifestcephvolumes
  verbs:
  - create
  - delete
  - get
  - list
  - patch
  - update
  - watch
- apiGroups:
  - test.example.com
  resources:
  - manifestcephvolumes/finalizers
  verbs:
  - update
- apiGroups:
  - test.example.com
  resources:
  - manifestcephvolumes/status
  verbs:
  - get
  - patch
  - update
- apiGroups:
  - test.example.com
  resources:
  - storagetypes
  verbs:
  - get
  - list
  - watch
- apiGroups:
  - test.example.com
  resources:
  - storagetypes/status
  verbs:
  - get
---
apiVersion: rbac.authorization.k8s.io/v1
kind: ClusterRole
metadata:
  name: my-operator-metrics-reader
rules:
- nonResourceURLs:
  - /metrics
  verbs:
  - get
---
apiVersion: rbac.authorization.k8s.io/v1
kind: ClusterRole
metadata:
  name: my-operator-proxy-role
rules:
- apiGroups:
  - authentication.k8s.io
  resources:
  - tokenreviews
  verbs:
  - create
- apiGroups:
  - authorization.k8s.io
  resources:
  - subjectaccessreviews
  verbs:
  - create
---
apiVersion: rbac.authorization.k8s.io/v1
kind: RoleBinding
metadata:
  name: my-operator-leader-election-rolebinding
  namespace: my-operator-system
roleRef:
  apiGroup: rbac.authorization.k8s.io
  kind: Role
  name: my-operator-leader-election-role
subjects:
- kind: ServiceAccount
  name: my-operator-controller-manager
  namespace: my-operator-system
---
apiVersion: rbac.authorization.k8s.io/v1
kind: ClusterRoleBinding
metadata:
  name: my-operator-manager-rolebinding
roleRef:
  apiGroup: rbac.authorization.k8s.io
  kind: ClusterRole
  name: my-operator-manager-role
subjects:
- kind: ServiceAccount
  name: my-operator-controller-manager
  namespace: my-operator-system
---
apiVersion: rbac.authorization.k8s.io/v1
kind: ClusterRoleBinding
metadata:
  name: my-operator-proxy-rolebinding
roleRef:
  apiGroup: rbac.authorization.k8s.io
  kind: ClusterRole
  name: my-operator-proxy-role
subjects:
- kind: ServiceAccount
  name: my-operator-controller-manager
  namespace: my-operator-system
---
apiVersion: v1
data:
  dummyconfigmapkey: dummyconfigmapvalue
  controller_manager_config.yaml: |
    apiVersion: controller-runtime.sigs.k8s.io/v1alpha1
    kind: ControllerManagerConfig
    health:
      healthProbeBindAddress: :8081
    metrics:
      bindAddress: 127.0.0.1:8080
    webhook:
      port: 9443
    leaderElection:
      leaderElect: true
      resourceName: 3a2e09e9.example.com
    rook:
      namespace: rook-ceph
      toolboxPodLabel: rook-ceph-tools
kind: ConfigMap
metadata:
  name: my-operator-manager-config
  namespace: my-operator-system
---
apiVersion: v1
kind: Service
metadata:
  labels:
    control-plane: controller-manager
  name: my-operator-controller-manager-metrics-service
  namespace: my-operator-system
spec:
  ports:
  - name: https
    port: 8443
    targetPort: https
  selector:
    control-plane: controller-manager
---
apiVersion: apps/v1
kind: Deployment
metadata:
  labels:
    control-plane: controller-manager
  name: my-operator-controller-manager
  namespace: my-operator-system
spec:
  replicas: 1
  selector:
    matchLabels:
      control-plane: controller-manager
  template:
    metadata:
      labels:
        control-plane: controller-manager
    spec:
      imagePullSecrets:
        - name: my-operator-secret-registry-credentials
      containers:
      - args:
        - --secure-listen-address=0.0.0.0:8443
        - --upstream=http://127.0.0.1:8080/
        - --logtostderr=true
        - --v=10
        image: gcr.io/kubebuilder/kube-rbac-proxy:v0.8.0
        name: kube-rbac-proxy
        ports:
        - containerPort: 8443
          name: https
      - args:
        - --health-probe-bind-address=:8081
        - --metrics-bind-address=127.0.0.1:8080
        - --leader-elect
        command:
        - /manager
        volumeMounts:
        - mountPath: /controller_manager_config.yaml
          name: manager-config
          subPath: controller_manager_config.yaml
        - name: secret-volume
          mountPath: /my.ca
        env:
        - name: VAR1
          valueFrom:
            secretKeyRef:
              name: my-operator-secret-vars
              key: VAR1
        image: controller:latest
        livenessProbe:
          httpGet:
            path: /healthz
            port: 8081
          initialDelaySeconds: 15
          periodSeconds: 20
        name: manager
        readinessProbe:
          httpGet:
            path: /readyz
            port: 8081
          initialDelaySeconds: 5
          periodSeconds: 10
        resources:
          limits:
            cpu: 100m
            memory: 30Mi
          requests:
            cpu: 100m
            memory: 20Mi
        securityContext:
          allowPrivilegeEscalation: false
      securityContext:
        runAsNonRoot: true
      serviceAccountName: my-operator-controller-manager
      terminationGracePeriodSeconds: 10
      volumes:
      - configMap:
          name: my-operator-manager-config
        name: manager-config
      - name: secret-volume
        secret:
          secretName: my-operator-secret-ca

---
apiVersion: v1
kind: Service
metadata:
  name: my-operator-webhook-service
  namespace: my-operator-system
spec:
  ports:
  - port: 443
    targetPort: 9443
  selector:
    control-plane: controller-manager
---
apiVersion: cert-manager.io/v1
kind: Certificate
metadata:
  name: my-operator-serving-cert
  namespace: my-operator-system
spec:
  dnsNames:
  - my-operator-webhook-service.my-operator-system.svc
  - my-operator-webhook-service.my-operator-system.svc.cluster.local
  issuerRef:
    kind: Issuer
    name: my-operator-selfsigned-issuer
  secretName: webhook-server-cert
---
apiVersion: cert-manager.io/v1
kind: Issuer
metadata:
  name: my-operator-selfsigned-issuer
  namespace: my-operator-system
spec:
  selfSigned: {}
---
apiVersion: admissionregistration.k8s.io/v1
kind: ValidatingWebhookConfiguration
metadata:
  annotations:
    cert-manager.io/inject-ca-from: my-operator-system/my-operator-serving-cert
  name: my-operator-validating-webhook-configuration
webhooks:
- admissionReviewVersions:
  - v1
  - v1beta1
  clientConfig:
    service:
      name: my-operator-webhook-service
      namespace: my-operator-system
      path: /validate-ceph-example-com-v1alpha1-volume
  failurePolicy: Fail
  name: vvolume.kb.io
  rules:
  - apiGroups:
    - test.example.com
    apiVersions:
    - v1alpha1
    operations:
    - CREATE
    - UPDATE
    resources:
    - volumes
  sideEffects: None
---
apiVersion: v1
data:
  ca.crt: |
    c3VwZXJsb25ndGVzdGNydC1zdXBlcmxvbmd0ZXN0Y3J0LXN1cGVybG9uZ3Rlc3RjcnQtc3
    VwZXJsb25ndGVzdGNydC1zdXBlcmxvbmd0ZXN0Y3J0LXN1cGVybG9uZ3Rlc3RjcnQtc3Vw
    ZXJsb25ndGVzdGNydC0Kc3VwZXJsb25ndGVzdGNydC1zdXBlcmxvbmd0ZXN0Y3J0LXN1cG
    VybG9uZ3Rlc3RjcnQtc3VwZXJsb25ndGVzdGNydC1zdXBlcmxvbmd0ZXN0Y3J0LXN1cGVy
    bG9uZ3Rlc3RjcnQKc3VwZXJsb25ndGVzdGNydC1zdXBlcmxvbmd0ZXN0Y3J0LXN1cGVybG
    9uZ3Rlc3RjcnQtc3VwZXJsb25ndGVzdGNydC1zdXBlcmxvbmd0ZXN0Y3J0LXN1cGVybG9u
    Z3Rlc3RjcnQ=
kind: Secret
metadata:
  name: my-operator-secret-ca
  namespace: my-operator-system
type: opaque
---
apiVersion: v1
data:
  .dockerconfigjson: |
    ewogICAgImF1dGhzIjogewogICAgICAgICJmb28uYmFyLmlvIjogewogICAgICAgICAgIC
    AidXNlcm5hbWUiOiAidXNlcm5hbWUiLAogICAgICAgICAgICAicGFzc3dvcmQiOiAic2Vj
    cmV0IiwKICAgICAgICAgICAgImF1dGgiOiAiZFhObGNtNWhiV1U2YzJWamNtVjAiCiAgIC
    AgICAgfQogICAgfQp9
kind: Secret
metadata:
  name: my-operator-secret-registry-credentials
  namespace: my-operator-system
type: kubernetes.io/dockerconfigjson
---
apiVersion: v1
data:
  VAR1: bXlfc2VjcmV0X3Zhcl8x
  VAR2: bXlfc2VjcmV0X3Zhcl8y
kind: Secret
metadata:
  name: my-operator-secret-vars
  namespace: my-operator-system
type: opaque
---
apiVersion: v1
kind: PersistentVolumeClaim
metadata:
  name: my-operator-pvc-lim
spec:
  accessModes:
    - ReadWriteOnce
  resources:
    requests:
      storage: 2Gi
  storageClassName: cust1-mypool-lim
---
apiVersion: admissionregistration.k8s.io/v1
kind: MutatingWebhookConfiguration
metadata:
  annotations:
    cert-manager.io/inject-ca-from: my-operator-system/my-operator-serving-cert
  name: my-operator-mutating-webhook-configuration
webhooks:
- admissionReviewVersions:
  - v1
  clientConfig:
    service:
      name: my-operator-webhook-service
      namespace: my-operator-system
      path: /mutate-ceph-example-com-v1-mycluster
  failurePolicy: Fail
  name: mmycluster.kb.io
  rules:
  - apiGroups:
    - test.example.com
    apiVersions:
    - v1
    operations:
    - CREATE
    - UPDATE
    resources:
    - myclusters
  sideEffects: None<|MERGE_RESOLUTION|>--- conflicted
+++ resolved
@@ -9,13 +9,8 @@
 kind: CustomResourceDefinition
 metadata:
   annotations:
-<<<<<<< HEAD
-    cert-manager.io/inject-ca-from: my-operator-system/operator-serving-cert
-    controller-gen.kubebuilder.io/version: v0.7.0
-=======
     cert-manager.io/inject-ca-from: my-operator-system/my-operator-serving-cert
     example-annotation: xyz
->>>>>>> 13d7c886
   creationTimestamp: null
   name: cephvolumes.test.example.com
   labels:
@@ -236,12 +231,7 @@
 kind: CustomResourceDefinition
 metadata:
   annotations:
-<<<<<<< HEAD
-    cert-manager.io/inject-ca-from: my-operator-system/operator-serving-cert
-    controller-gen.kubebuilder.io/version: v0.7.0
-=======
     cert-manager.io/inject-ca-from: my-operator-system/my-operator-serving-cert
->>>>>>> 13d7c886
   creationTimestamp: null
   name: manifestcephvolumes.test.example.com
 spec:
