--- conflicted
+++ resolved
@@ -15,10 +15,6 @@
 metadata:
   annotations:
     cert-manager.io/inject-ca-from: my-operator-system/my-operator-serving-cert
-<<<<<<< HEAD
-    controller-gen.kubebuilder.io/version: v0.7.0
-=======
->>>>>>> 13d7c886
   creationTimestamp: null
   name: cephvolumes.test.example.com
   labels:
