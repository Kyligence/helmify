--- conflicted
+++ resolved
@@ -22,13 +22,7 @@
 kind: CustomResourceDefinition
 metadata:
   name: %[1]s
-<<<<<<< HEAD
-  annotations:
-    cert-manager.io/inject-ca-from: {{ .Release.Namespace }}/{{ include "%[2]s.fullname" . }}-%[4]s
-    controller-gen.kubebuilder.io/version: v0.7.0
-=======
 %[3]s
->>>>>>> 13d7c886
   labels:
 %[4]s
   {{- include "%[2]s.labels" . | nindent 4 }}
@@ -59,14 +53,6 @@
 	if obj.GroupVersionKind() != crdGVC {
 		return false, nil, nil
 	}
-<<<<<<< HEAD
-
-	certName, _, err := unstructured.NestedString(obj.Object, "metadata", "annotations", "cert-manager.io/inject-ca-from")
-	if err != nil {
-		return true, nil, errors.Wrap(err, "unable get crd certName")
-	}
-	certName = strings.TrimPrefix(certName, appMeta.Namespace()+"/"+appMeta.ChartName()+"-")
-=======
 	name, ok, err := unstructured.NestedString(obj.Object, "spec", "names", "singular")
 	if err != nil || !ok {
 		return true, nil, errors.Wrap(err, "unable to create crd template")
@@ -114,7 +100,6 @@
 			labels = strings.Trim(labels, "\n")
 		}
 	}
->>>>>>> 13d7c886
 
 	specUnstr, ok, err := unstructured.NestedMap(obj.Object, "spec")
 	if err != nil || !ok {
@@ -145,14 +130,6 @@
 	res := fmt.Sprintf(crdTeml, obj.GetName(), appMeta.ChartName(), annotations, labels, string(specYaml))
 	res = strings.ReplaceAll(res, "\n\n", "\n")
 
-<<<<<<< HEAD
-	res := fmt.Sprintf(crdTeml, obj.GetName(), appMeta.ChartName(), string(versions), certName)
-	name, _, err := unstructured.NestedString(obj.Object, "spec", "names", "singular")
-	if err != nil || !ok {
-		return true, nil, errors.Wrap(err, "unable to create crd template")
-	}
-=======
->>>>>>> 13d7c886
 	return true, &result{
 		name: name + "-crd.yaml",
 		data: []byte(res),
