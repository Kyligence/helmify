--- conflicted
+++ resolved
@@ -3,13 +3,7 @@
 metadata:
   name: manifestcephvolumes.test.example.com
   annotations:
-<<<<<<< HEAD
-    cert-manager.io/inject-ca-from: {{ .Release.Namespace }}/{{ include "operator.fullname" . }}-serving-cert
-    controller-gen.kubebuilder.io/version: v0.7.0
-=======
-    cert-manager.io/inject-ca-from: '{{ .Release.Namespace }}/{{ include "operator.fullname"
-      . }}-serving-cert'
->>>>>>> 13d7c886
+    cert-manager.io/inject-ca-from: '{{ .Release.Namespace }}/{{ include "operator.fullname". }}-serving-cert'
   labels:
   {{- include "operator.labels" . | nindent 4 }}
 spec:
