--- conflicted
+++ resolved
@@ -3,14 +3,8 @@
 metadata:
   name: cephvolumes.test.example.com
   annotations:
-<<<<<<< HEAD
-    cert-manager.io/inject-ca-from: {{ .Release.Namespace }}/{{ include "operator.fullname" . }}-serving-cert
-    controller-gen.kubebuilder.io/version: v0.7.0
-=======
-    cert-manager.io/inject-ca-from: '{{ .Release.Namespace }}/{{ include "operator.fullname"
-      . }}-serving-cert'
+    cert-manager.io/inject-ca-from: '{{ .Release.Namespace }}/{{ include "operator.fullname" . }}-serving-cert'
     example-annotation: xyz
->>>>>>> 13d7c886
   labels:
     example-label: my-app
   {{- include "operator.labels" . | nindent 4 }}
